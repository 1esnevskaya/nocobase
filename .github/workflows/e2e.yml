--- conflicted
+++ resolved
@@ -8,6 +8,7 @@
   push:
     branches:
       - 'main'
+      - 'next'
       - 'next'
     paths:
       - '.github/workflows/e2e.yml'
@@ -95,16 +96,11 @@
           ssh-key: ${{ secrets.SUBMODULE_SSH_KEY }}
       - name: Fetch all branches
         run: cd packages/pro-plugins && git fetch --all
-<<<<<<< HEAD
       - name: git checkout ${{ github.event.pull_request.base.ref }}
         run: cd packages/pro-plugins && git checkout ${{ github.event.pull_request.base.ref }}
         continue-on-error: true
       - name: git checkout ${{ github.head_ref || github.ref_name }}
         run: cd packages/pro-plugins && git checkout ${{ github.head_ref || github.ref_name }}
-=======
-      - name: git checkout ${{ github.head_ref }}
-        run: cd packages/pro-plugins && git checkout ${{ github.head_ref }}
->>>>>>> ecfa790d
         continue-on-error: true
       - name: Set variables
         continue-on-error: true # 外部开发者提交 PR 的时候因为没有权限这里会报错，为了能够继续执行后续步骤，所以这里设置为 continue-on-error: true
@@ -302,89 +298,6 @@
 
       - run: npx playwright install chromium --with-deps
       - name: Test with postgres
-<<<<<<< HEAD
-=======
-        run: yarn e2e p-test --match 'packages/**/{plugin-workflow,plugin-workflow-*}/**/__e2e__/**/*.test.ts' --ignore 'packages/**/plugin-workflow-approval/**/__e2e__/**/*.test.ts'
-        env:
-          __E2E__: true
-          APP_ENV: production
-          LOGGER_LEVEL: error
-          DB_DIALECT: postgres
-          DB_HOST: postgres
-          DB_PORT: 5432
-          DB_USER: nocobase
-          DB_PASSWORD: password
-          DB_DATABASE: nocobase
-          APPEND_PRESET_LOCAL_PLUGINS: ${{ steps.vars.outputs.var2 }}
-
-      - name: Upload e2e-report
-        if: ${{ !cancelled() }}
-        uses: actions/upload-artifact@v4
-        with:
-          name: e2e-report-${{ github.job }} # 为了防止在多个任务中存在冲突
-          path: ./storage/playwright/tests-report-blob/blob-*/*
-
-    timeout-minutes: 60
-
-  plugin-workflow-approval:
-    name: plugin-workflow-approval
-    needs: build
-    runs-on: ubuntu-latest
-    container: node:18
-    services:
-      # Label used to access the service container
-      postgres:
-        # Docker Hub image
-        image: postgres:11
-        # Provide the password for postgres
-        env:
-          POSTGRES_USER: nocobase
-          POSTGRES_PASSWORD: password
-        # Set health checks to wait until postgres has started
-        options: >-
-          --health-cmd pg_isready
-          --health-interval 10s
-          --health-timeout 5s
-          --health-retries 5
-    steps:
-      - uses: actions/checkout@v4
-      - name: Checkout pro-plugins
-        continue-on-error: true # 外部开发者提交 PR 的时候因为没有权限这里会报错，为了能够继续执行后续步骤，所以这里设置为 continue-on-error: true
-        uses: actions/checkout@v4
-        with:
-          repository: nocobase/pro-plugins
-          ref: main
-          path: packages/pro-plugins
-          ssh-key: ${{ secrets.SUBMODULE_SSH_KEY }}
-      - name: Set variables
-        continue-on-error: true # 外部开发者提交 PR 的时候因为没有权限这里会报错，为了能够继续执行后续步骤，所以这里设置为 continue-on-error: true
-        run: |
-          APPEND_PRESET_LOCAL_PLUGINS=$(find ./packages/pro-plugins/@nocobase -mindepth 1 -maxdepth 1 -type d -exec basename {} \; | sed 's/^plugin-//' | tr '\n' ',' | sed 's/,$//')
-          echo "var2=$APPEND_PRESET_LOCAL_PLUGINS" >> $GITHUB_OUTPUT
-        id: vars
-
-      - name: Get yarn cache directory path
-        id: yarn-cache-dir-path
-        run: echo "::set-output name=dir::$(yarn cache dir)"
-      - uses: actions/cache@v4
-        id: yarn-cache # use this to check for `cache-hit` (`steps.yarn-cache.outputs.cache-hit != 'true'`)
-        with:
-          path: ${{ steps.yarn-cache-dir-path.outputs.dir }}
-          key: ${{ runner.os }}-yarn-${{ hashFiles('**/yarn.lock') }}
-          restore-keys: |
-            ${{ runner.os }}-yarn-
-
-      - run: yarn
-
-      - name: Download build artifact
-        uses: actions/download-artifact@v4
-        with:
-          name: build-artifact
-          path: packages
-
-      - run: npx playwright install chromium --with-deps
-      - name: Test with postgres
->>>>>>> ecfa790d
         run: yarn e2e p-test --match 'packages/**/plugin-workflow-approval/**/__e2e__/**/*.test.ts'
         env:
           __E2E__: true

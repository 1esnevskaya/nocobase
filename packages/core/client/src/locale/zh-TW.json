--- conflicted
+++ resolved
@@ -873,9 +873,6 @@
   "URL search params": "URL 查詢參數",
   "Expand All": "展開全部",
   "Clear default value": "清除預設值",
-<<<<<<< HEAD
+  "Open in new window": "新窗口打開",
   "Sorry, the page you visited does not exist.": "抱歉，你訪問的頁面不存在。"
-=======
-  "Open in new window": "新窗口打開"
->>>>>>> b634774f
 }
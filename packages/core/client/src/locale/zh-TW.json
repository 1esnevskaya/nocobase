{
  "Display <1><0>10</0><1>20</1><2>50</2><3>100</3></1> items per page": "每頁顯示 <1><0>10</0><1>20</1><2>50</2><3>100</3></1> 項",
  "Page number": "頁碼",
  "Page size": "每頁列數",
  "Meet <1><0>All</0><1>Any</1></1> conditions in the group": "滿足群組內 <1><0>全部</0><1>任意</1></1> 條件",
  "Open in<1><0>Modal</0><1>Drawer</1><2>Window</2></1>": "在 <1><0>對話方塊</0><1>側欄</1><2>彈出視窗</2></1> 內開啟",
  "{{count}} filter items": "{{count}} 個篩選項目",
  "{{count}} more items": "還有 {{count}} 項",
  "Total {{count}} items": "總共 {{count}} 項",
  "Today": "今天",
  "Yesterday": "昨天",
  "Tomorrow": "明天",
  "Month": "月",
  "Week": "週",
  "This week": "本週",
  "Next week": "下週",
  "This month": "本月",
  "Next month": "下月",
  "Last quarter": "上季度",
  "This quarter": "本季度",
  "Next quarter": "下季度",
  "This year": "今年",
  "Next year": "明年",
  "Last week": "上週",
  "Last month": "上月",
  "Last year": "去年",
  "Last 7 days": "最近 7 天",
  "Last 30 days": "最近 30 天",
  "Last 90 days": "最近 90 天",
  "Next 7 days": "未來 7 天",
  "Next 30 days": "未來 30 天",
  "Next 90 days": "未來 90 天",
  "Work week": "工作日",
  "Day": "天",
  "Agenda": "列表",
  "Date": "日期",
  "Time": "時間",
  "Event": "事件",
  "None": "無",
  "Unconnected": "未連線",
  "System settings": "系統設定",
  "System title": "系統名稱",
  "Setting": "設定",
  "Settings": "設定",
  "Enable": "啟用",
  "Disable": "停用",
  "On": "啟用",
  "Off": "停用",
  "Logo": "Logo",
  "Add menu item": "新增選單項目",
  "Page": "頁面",
  "Name": "名稱",
  "Icon": "圖示",
  "Group": "群組",
  "Link": "超連結",
  "Save conditions": "儲存篩選條件",
  "Edit menu item": "編輯選單項目",
  "Move to": "移動到",
  "Insert left": "從左邊插入",
  "Insert right": "從右邊插入",
  "Insert inner": "從裡面插入",
  "Delete": "刪除",
  "Disassociate": "解除關聯",
  "Disassociate record": "解除關聯記錄",
  "Are you sure you want to disassociate it?": "你確定要解除關聯嗎？",
  "UI editor": "介面編輯",
  "Collection": "資料表",
  "Collection selector": "資料表選擇器",
  "Providing certain collections as options for users, typically used in polymorphic or inheritance scenarios": "將資料表裡的某些表作為可選項目供給使用者選擇，一般用在多型或繼承的場景裡",
  "Enable child collections": "啟用子表",
  "Allow adding records to the current collection": "允許向當前資料表裡新增記錄",
  "Collections & Fields": "資料表設定",
  "All collections": "全部資料表",
  "Add category": "新增分類",
  "Delete category": "刪除分類",
  "Edit category": "編輯分類",
  "Collection category": "資料表類別",
  "Collection template": "資料表模板",
  "Visible": "顯示",
  "Read only": "唯讀",
  "Easy reading": "唯讀(閱讀模式)",
  "Hidden": "隱藏",
  "Hidden(reserved value)": "隱藏(保留數值)",
  "Not required": "選填",
  "Value": "欄位數值",
  "Disabled": "停用",
  "Enabled": "啟用",
  "Problematic": "有問題",
  "Empty": "賦空值",
  "Linkage rule": "聯動規則",
  "Linkage rules": "聯動規則",
  "Condition": "條件",
  "Properties": "屬性",
  "Add linkage rule": "新增聯動規則",
  "Add property": "新增屬性",
  "Calculation engine": "計算引擎",
  "Expression": "表達式",
  "Expression collection": "表達式表",
  "Sort": "排序",
  "Categories": "資料表類別",
  "Category name": "分類名稱",
  "Add child": "新增子記錄",
  "Collapse all": "全部收起",
  "Expand all": "全部展開",
  "Expand/Collapse": "展開/摺疊",
  "Default collapse": "預設展開",
  "Tree collection": "樹狀表",
  "Tree table": "樹表格",
  "Parent ID": "父記錄ID",
  "Parent": "父記錄",
  "Children": "子記錄",
  "Roles & Permissions": "角色和權限",
  "Edit profile": "個人資料",
  "Change password": "編輯密碼",
  "Old password": "舊密碼",
  "New password": "新密碼",
  "Switch role": "切換角色",
  "Super admin": "超級管理員",
  "Language": "語言設定",
  "Allow sign up": "允許註冊",
  "Enable SMS authentication": "啟用簡訊登入和註冊",
  "Sign out": "登出",
  "Cancel": "取消",
  "Confirm": "確定",
  "Submit": "提交",
  "Close": "關閉",
  "Set the data scope": "設定資料範圍",
  "Data loading mode": "資料加載方式",
  "Set data loading mode": "設定資料加載方式",
  "Automatically load data": "自動加載資料",
  "Load data after filtering": "篩選後才加載資料",
  "Block": "區塊",
  "Data blocks": "資料區塊",
  "Filter blocks": "篩選區塊",
  "Table": "表格",
  "Form": "表單",
  "List": "列表",
  "Grid Card": "網格卡片",
  "Screen size": "螢幕尺寸",
  "pixels": "畫素",
  "Display title": "顯示標題",
  "Set the count of columns displayed in a row": "設定一行展示的列數",
  "Column": "列",
  "Phone device": "手機裝置",
  "Tablet device": "平板裝置",
  "Desktop device": "電腦裝置",
  "Large screen device": "大螢幕裝置",
  "Table OID(Inheritance)": "資料表 OID (繼承)",
  "Collapse": "摺疊",
  "Select data source": "選擇資料來源",
  "Calendar": "日曆",
  "Delete events": "刪除事件",
  "This event": "此事件",
  "This and following events": "此事件及後續事件",
  "All events": "所有事件",
  "Delete this event?": "是否刪除這個事件？",
  "Delete Event": "刪除事件",
  "Kanban": "看板",
  "Gantt": "甘特圖",
  "Create gantt block": "建立甘特圖區塊",
  "Progress field": "進度欄位",
  "Time scale": "時間縮放等級",
  "Hour": "小時",
  "Quarter of day": "四分之一天",
  "Half of day": "半天",
  "Year": "年",
  "QuarterYear": "季度",
  "Select grouping field": "選擇群組欄位",
  "Media": "多媒體",
  "Markdown": "Markdown",
  "Wysiwyg": "所見即所得",
  "Chart blocks": "圖表區塊",
  "Column chart": "柱狀圖",
  "Bar chart": "條形圖",
  "Line chart": "折線圖",
  "Pie chart": "圓餅圖",
  "Area chart": "面積圖",
  "Other chart": "其他圖表",
  "Other blocks": "其他區塊",
  "In configuration": "設定中",
  "Chart title": "圖表標題",
  "Chart type": "圖表型別",
  "Chart config": "圖表設定",
  "Templates": "模板",
  "Select template": "選擇模板",
  "Action logs": "動作日誌",
  "Create template": "建立模板",
  "Edit markdown": "編輯 Markdown",
  "Add block": "建立區塊",
  "Add new": "新增",
  "Add record": "新增資料",
  "Custom field display name": "自定義欄位名稱",
  "Display fields": "顯示欄位",
  "Edit record": "編輯資料",
  "Delete menu item": "刪除選單項",
  "Add page": "新增頁面",
  "Add group": "新增群組",
  "Add link": "新增連結",
  "Insert above": "從上方插入",
  "Insert below": "從下方插入",
  "Save": "儲存",
  "Delete block": "刪除區塊",
  "Are you sure you want to delete it?": "你確定要刪除嗎？",
  "This is a demo text, **supports Markdown syntax**.": "這是一段演示文字，**支援 Markdown 語法**。",
  "Filter": "篩選",
  "Connect data blocks": "連線資料區塊",
  "Action type": "動作型別",
  "Actions": "動作",
  "Update": "更新",
  "Update record": "更新資料",
  "Unnamed": "未命名",
  "View": "檢視",
  "View record": "檢視資料",
  "Refresh": "重新整理",
  "Data changes": "資料變更",
  "Field name": "欄位標識",
  "Before change": "變更前",
  "After change": "變更後",
  "Delete record": "刪除資料",
  "Create collection": "建立資料表",
  "Collection display name": "資料表名稱",
  "Collection name": "資料表標識",
  "Inherits": "繼承",
  "Primary key, unique identifier, self growth": "主键、唯一标识、自增长",
  "Store the creation user of each record": "記錄建立者",
  "Store the last update user of each record": "記錄最後更新者",
  "Store the creation time of each record": "記錄建立時間",
  "Store the last update time of each record": "記錄最後更新時間",
  "More options": "更多選項",
  "Records can be sorted": "可以對行記錄進行排序",
  "Calendar collection": "日曆資料表",
  "General collection": "普通資料表",
  "SQL collection": "SQL資料表",
  "Connect to database view": "連線資料庫檢視",
  "Sync from database": "從資料庫同步",
  "Source collections": "來源資料表",
  "Field source": "來源欄位",
  "Preview": "預覽",
  "Randomly generated and can be modified. Support letters, numbers and underscores, must start with an letter.": "隨機生成，可編輯。支援英文、數字和下劃線，必須以英文字母開頭。",
  "Edit": "編輯",
  "Edit collection": "編輯資料表",
  "Configure field": "設定欄位",
  "Configure fields": "設定欄位",
  "Configure columns": "設定欄位",
  "Edit field": "編輯欄位",
  "Override": "重寫",
  "Override field": "重寫欄位",
  "Configure fields of {{title}}": "「{{title}}」的欄位設定",
  "Association fields filter": "關聯篩選",
  "PK & FK fields": "主外來鍵欄位",
  "Association fields": "關聯欄位",
  "Choices fields": "選項欄位",
  "System fields": "系統欄位",
  "General fields": "普通欄位",
  "Inherited fields": "繼承欄位",
  "Parent collection fields": "父表欄位",
  "Basic": "基本型別",
  "Single line text": "單行文字",
  "Long text": "多行文字",
  "Phone": "手機號碼碼",
  "Email": "電子郵箱",
  "Username": "使用者名稱",
  "Null": "空值",
  "Boolean": "布林值",
  "Number": "數字",
  "Integer": "整數",
  "Percent": "百分比",
  "String": "字串",
  "Password": "密碼",
  "Advanced type": "高階型別",
  "Formula": "公式",
  "Formula description": "基於同一條記錄中的其他欄位計算出一個值。",
  "Syntax references": "語法參考",
  "Math.js comes with a large set of built-in functions and constants, and offers an integrated solution to work with different data types": "Math.js 包含大量內建函式和常量，並提供了整合的解決方案來處理不同的資料型別。",
  "Formula.js supports most Microsoft Excel formula functions.": "Formula.js 支援大部分 Mircrosoft Excel 公式。",
  "Choices": "選擇型別",
  "Checkbox": "勾選",
  "Display <icon></icon> when unchecked": "未勾選時顯示 <icon></icon>",
  "Single select": "下拉選單（單選）",
  "Multiple select": "下拉選單（多選）",
  "Radio group": "單選框",
  "Checkbox group": "選取方塊",
  "China region": "中國行政區",
  "Date & Time": "日期 & 時間",
  "Datetime": "日期",
  "Relation": "關聯型別",
  "Link to": "關聯",
  "Link to description": "用於快速建立表關聯，可相容大多數普通場景。適合非開發人員使用。作為欄位存在時，它是一個下拉選擇用於選擇目標資料表的資料。建立後，將同時在目標資料表中生成當前資料表的關聯欄位。",
  "Sub-table": "子表格",
  "System info": "系統資訊",
  "Created at": "建立日期",
  "Last updated at": "最後編輯日期",
  "Created by": "建立者",
  "Last updated by": "最後編輯者",
  "Add field": "新增欄位",
  "Field display name": "欄位名稱",
  "Field type": "欄位型別",
  "Field interface": "欄位型別",
  "Date format": "日期格式",
  "Year/Month/Day": "年/月/日",
  "Year-Month-Day": "年-月-日",
  "Day/Month/Year": "日/月/年",
  "Show time": "顯示時間",
  "Time format": "時間格式",
  "12 hour": "12 小時制",
  "24 hour": "24 小時制",
  "Relationship type": "關聯型別",
  "Inverse relationship type": "反向關聯型別",
  "Source collection": "來源資料表",
  "Source key": "來源資料表欄位標識",
  "Target collection": "目標資料表",
  "Through collection": "中介資料表",
  "Target key": "目標資料表欄位標識",
  "Foreign key": "外來鍵",
  "One to one": "一對一",
  "One to many": "一對多",
  "Many to one": "多對一",
  "Many to many": "多對多",
  "Foreign key 1": "外來鍵1",
  "Foreign key 2": "外來鍵2",
  "One to one description": "用於建立一對一關聯，比如一個使用者會有一套個人資料。",
  "One to many description": "用於建立一對多關聯，比如一個國家會有多個城市。作為欄位存在時，它是一個子表格用於顯示目標資料表的資料。建立後，會在目標資料表裡自動生成一個多對一欄位。",
  "Many to one description": "用於建立多對一關聯，比如一個城市只能屬於一個國家，一個國家可以有多個城市。作為欄位存在時，它是一個下拉選擇用於選擇目標資料表的資料。建立後，會在目標資料表裡自動生成一個多對一欄位。",
  "Many to many description": "用於建立多對多關聯，比如一個學生會有多個老師，一個老師也會有多個學生。作為欄位存在時，它是一個下拉選擇用於選擇目標資料表的資料。",
  "Generated automatically if left blank": "留空時，自動生成中介表",
  "Display association fields": "顯示關聯表的欄位",
  "Display field title": "顯示欄位標題",
  "Field component": "欄位元件",
  "Allow multiple": "允許新增/關聯多條",
  "Allow dissociate": "允許移除已關聯記錄",
  "Quick upload": "快速上傳",
  "Select file": "選擇檔案",
  "Subtable": "子表格",
  "Sub-form": "子表單",
  "Sub-form(Popover)": "子表單 (彈窗)",
  "Sub-details": "子詳情",
  "Record picker": "資料選擇器",
  "Toggles the subfield mode": "切換子欄位模式",
  "Selector mode": "選擇器模式",
  "Subtable mode": "子表格模式",
  "Subform mode": "子表單模式",
  "Field mode": "欄位元件",
  "Allow add new data": "允許新增資料",
  "Edit block title": "編輯區塊標題",
  "Block title": "區塊標題",
  "Pattern": "模式",
  "Operator": "運算子",
  "Editable": "可編輯",
  "Readonly": "唯讀",
  "Easy-reading": "唯讀 (閱讀模式)",
  "Add filter": "新增篩選條件",
  "Add filter group": "新增篩選群組",
  "Comparision": "值比較",
  "is": "等於",
  "is not": "不等於",
  "contains": "包含",
  "does not contain": "不包含",
  "starts with": "開頭是",
  "not starts with": "開頭不是",
  "ends with": "結尾是",
  "not ends with": "結尾不是",
  "is empty": "為空",
  "is not empty": "不為空",
  "Edit chart": "編輯圖表",
  "Add text": "新增文字",
  "Filterable fields": "可篩選欄位",
  "Edit button": "編輯按鈕",
  "Hide": "隱藏",
  "Enable actions": "啟用動作",
  "Import": "匯入",
  "Export": "匯出",
  "Customize": "自定義",
  "Custom": "自定義",
  "Function": "Function",
  "Popup form": "Popup form",
  "Flexible popup": "Flexible popup",
  "Configure actions": "設定動作",
  "Display order number": "顯示序號",
  "Enable drag and drop sorting": "啟用拖拽排序",
  "Triggered when the row is clicked": "點選表格列時觸發",
  "Add tab": "新增標籤頁",
  "Disable tabs": "停用標籤頁",
  "Details": "詳情",
  "Edit form": "編輯表單",
  "Create form": "建立表單",
  "Form (Edit)": "表單（編輯）",
  "Form (Add new)": "表單（添加）",
  "Edit tab": "編輯標籤頁",
  "Relationship blocks": "關聯資料區塊",
  "Select record": "選擇資料",
  "Display name": "顯示名稱",
  "Select icon": "選擇圖示",
  "Custom column name": "自定義行名稱",
  "Edit description": "編輯描述",
  "Required": "必填",
  "Unique": "不允許重複",
  "Label field": "標籤欄位",
  "Default is the ID field": "預設為 ID 欄位",
  "Set default sorting rules": "設定排序規則",
  "Set validation rules": "設定驗證規則",
  "Max length": "最大長度",
  "Min length": "最小長度",
  "Maximum": "最大值",
  "Minimum": "最小值",
  "Max length must greater than min length": "最大長度必須大於最小長度",
  "Min length must less than max length": "最小長度必須小於最大長度",
  "Maximum must greater than minimum": "最大值必須大於最小值",
  "Minimum must less than maximum": "最小值必須小於最大值",
  "Validation rule": "驗證規則",
  "Add validation rule": "新增驗證規則",
  "Format": "格式",
  "Regular expression": "正規表達式",
  "Error message": "錯誤訊息",
  "Length": "長度",
  "The field value cannot be greater than ": "數值不能大於",
  "The field value cannot be less than ": "數值不能小於",
  "The field value is not an integer number": "數字不是整數",
  "Set default value": "設定預設值",
  "Default value": "預設值",
  "is before": "早於",
  "is after": "晚於",
  "is on or after": "不早於",
  "is on or before": "不晚於",
  "is between": "介於",
  "Upload": "上傳",
  "Select level": "選擇層級",
  "Province": "省",
  "City": "市",
  "Area": "區/縣",
  "Street": "鄉鎮/街道",
  "Village": "村/居委會",
  "Must select to the last level": "必須選到最後一階",
  "Move {{title}} to": "將 {{title}} 移動到",
  "Target position": "目標位置",
  "After": "之後",
  "Before": "之前",
  "Add {{type}} before \"{{title}}\"": "在 \"{{title}}\" 前插入{{type}}",
  "Add {{type}} after \"{{title}}\"": "在 \"{{title}}\" 前插入{{type}}",
  "Add {{type}} in \"{{title}}\"": "在 \"{{title}}\" 裡插入{{type}}",
  "Original name": "原名稱",
  "Custom name": "自定義名稱",
  "Custom Title": "自定義標題",
  "Options": "選項",
  "Option value": "選項值",
  "Option label": "選項標籤",
  "Color": "顏色",
  "Add option": "新增選項",
  "Related collection": "關聯表",
  "Allow linking to multiple records": "允許關聯多條記錄",
  "Daily": "每天",
  "Weekly": "每週",
  "Monthly": "每月",
  "Yearly": "每年",
  "Repeats": "重複",
  "Configure calendar": "設定日曆",
  "Title field": "標題欄位",
  "Custom title": "自定義標題",
  "Show lunar": "展示農曆",
  "Start date field": "開始日期欄位",
  "End date field": "結束日期欄位",
  "Navigate": "分頁",
  "Title": "標題",
  "Description": "描述",
  "Select view": "切換檢視",
  "Reset": "重置",
  "Importable fields": "可匯入欄位",
  "Exportable fields": "可匯出欄位",
  "Saved successfully": "儲存成功",
  "Nickname": "暱稱",
  "Sign in": "登入",
  "Sign in via account": "帳號密碼登入",
  "Sign in via phone": "手機號碼登入",
  "Create an account": "註冊帳號",
  "Sign up": "註冊",
  "Confirm password": "確認密碼",
  "Log in with an existing account": "使用已有帳號登入",
  "Signed up successfully. It will jump to the login page.": "註冊成功，將跳轉登入頁。",
  "Password mismatch": "重複密碼不匹配",
  "Users": "使用者",
  "Verification code": "驗證碼",
  "Send code": "傳送驗證碼",
  "Retry after {{count}} seconds": "{{count}} 秒後重試",
  "Must be 1-50 characters in length (excluding @.<>\"'/)": "長度為1到50個字元（不能包含@.<>\"'/）",
  "Roles": "角色",
  "Add role": "新增角色",
  "Role name": "角色名稱",
  "Configure": "設定",
  "Configure permissions": "設定權限",
  "Edit role": "編輯角色",
  "Action permissions": "資料表動作權限",
  "Menu permissions": "選單訪問權限",
  "Menu item name": "選單名稱",
  "Allow access": "允許訪問",
  "Action name": "動作名稱",
  "Allow action": "允許動作",
  "Action scope": "可運算元據範圍",
  "Operate on new data": "對新增資料動作",
  "Operate on existing data": "對已有資料動作",
  "Yes": "是",
  "No": "否",
  "Red": "薄暮",
  "Magenta": "法式洋紅",
  "Volcano": "火山",
  "Orange": "日暮",
  "Gold": "金盞花",
  "Lime": "青檸",
  "Green": "極光綠",
  "Cyan": "明青",
  "Blue": "拂曉藍",
  "Geek blue": "極客藍",
  "Purple": "醬紫",
  "Default": "預設",
  "Add card": "新增卡片",
  "edit title": "編輯標題",
  "Turn pages": "翻頁",
  "Others": "其他",
  "Other records": "其他記錄",
  "Save as template": "儲存為模板",
  "Save as block template": "儲存為區塊模板",
  "Block templates": "區塊模板",
  "Block template": "區塊模板",
  "Convert reference to duplicate": "模板引用轉為複製",
  "Template name": "模板名稱",
  "Block type": "區塊型別",
  "No blocks to connect": "沒有可連線的區塊",
  "Action column": "動作行",
  "Records per page": "每頁顯示數量",
  "(Fields only)": "（僅欄位）",
  "Button title": "按鈕標題",
  "Button icon": "按鈕圖示",
  "Submitted successfully": "提交成功",
  "Operation succeeded": "執行成功",
  "Operation failed": "執行失敗",
  "Open mode": "開啟方式",
  "Popup size": "彈窗尺寸",
  "Small": "較窄",
  "Middle": "中等",
  "Large": "較寬",
  "Menu item title": "選單項目名稱",
  "Menu item icon": "選單項目圖示",
  "Target": "目標",
  "Position": "位置",
  "Insert before": "從前面插入",
  "Insert after": "從後面插入",
  "UI Editor": "介面設定",
  "ASC": "升冪",
  "DESC": "降冪",
  "Add sort field": "新增排序欄位",
  "ID": "ID",
  "Identifier for program usage. Support letters, numbers and underscores, must start with an letter.": "用於程式使用的識別符號，支援字母、數字和下劃線，必須以字母開頭。",
  "Drawer": "側欄",
  "Dialog": "對話方塊",
  "Delete action": "刪除動作",
  "Custom column title": "自定義行標題",
  "Column title": "行標題",
  "Original title: ": "原始標題: ",
  "Delete table column": "刪除行",
  "Skip required validation": "跳過必填檢驗",
  "Form values": "表單數值",
  "Fields values": "欄位數值",
  "The field has been deleted": "欄位已刪除",
  "When submitting the following fields, the saved values are": "提交以下欄位時，儲存的數值為",
  "After successful submission": "提交成功後",
  "Then": "然後",
  "Stay on current page": "停留在當前頁面",
  "Redirect to": "跳轉到",
  "Save action": "儲存動作",
  "Exists": "存在",
  "Add condition": "新增條件",
  "Add condition group": "新增條件群組",
  "exists": "存在",
  "not exists": "不存在",
  "=": "=",
  "≠": "≠",
  ">": ">",
  "≥": "≥",
  "<": "<",
  "≤": "≤",
  "Role UID": "角色標識",
  "Precision": "精確度",
  "Rich Text": "富文字",
  "Junction collection": "中介表",
  "Leave it blank, unless you need a custom intermediate table": "預設留空，除非你需要一個自定義的中介表",
  "Fields": "欄位",
  "Edit field title": "編輯欄位標題",
  "Field title": "欄位標題",
  "Original field title: ": "原始欄位標題：",
  "Edit tooltip": "編輯提示資訊",
  "Delete field": "刪除欄位",
  "Select collection": "選擇資料表",
  "Blank block": "空區塊",
  "Duplicate template": "複製模板",
  "Reference template": "引用模板",
  "Create calendar block": "建立日曆區塊",
  "Create kanban block": "建立看板區塊",
  "Grouping field": "群組欄位",
  "Single select and radio fields can be used as the grouping field": "資料表的單選欄位可以作為群組欄位",
  "Tab name": "標籤名稱",
  "Current record blocks": "當前資料區塊",
  "Popup message": "彈窗提示訊息",
  "Delete role": "刪除角色",
  "Role display name": "角色名稱",
  "Default role": "預設角色",
  "All collections use general action permissions by default; permission configured individually will override the default one.": "所有資料表都預設使用通用資料動作權限；同時，可以針對每個資料表單獨設定權限。",
  "Allows configuration of the whole system, including UI, collections, permissions, etc.": "允許設定系統，包括介面設定、資料表設定、權限設定、系統設定等全部設定項",
  "New menu items are allowed to be accessed by default.": "新增選單項預設允許訪問",
  "Global permissions": "全域性設定",
  "General permissions": "通用設定",
  "Global action permissions": "全域性動作權限",
  "General action permissions": "通用動作權限",
  "Plugin settings permissions": "插件設定權限",
  "Allow to desgin pages": "允許介面設定",
  "Allow to manage plugins": "允許管理插件",
  "Allow to configure plugins": "允許管理設定中心",
  "Allows to configure interface": "允許設定介面",
  "Allows to install, activate, disable plugins": "允許安裝、啟用、停用插件",
  "Allows to configure plugins": "允許設定插件",
  "Action display name": "執行名稱",
  "Allow": "允許",
  "Data scope": "資料範圍",
  "Action on new records": "對新增資料執行",
  "Action on existing records": "對已有資料執行",
  "All records": "所有資料",
  "Own records": "自己的資料",
  "Permission policy": "權限策略",
  "Individual": "單獨設定",
  "General": "通用設定",
  "Accessible": "允許訪問",
  "Configure permission": "設定權限",
  "Action permission": "執行權限",
  "Field permission": "欄位權限",
  "Scope name": "資料範圍名稱",
  "Unsaved changes": "未儲存編輯",
  "Are you sure you don't want to save?": "你確定不儲存嗎？",
  "Dragging": "拖拽中",
  "Popup": "開啟彈窗",
  "Trigger workflow": "觸發工作流程",
  "Request API": "請求 API",
  "Assign field values": "欄位賦值",
  "Constant value": "靜態值",
  "Dynamic value": "動態值",
  "Current user": "當前使用者",
  "Current role": "當前角色",
  "Current record": "當前記錄",
  "Current collection": "當前資料表",
  "Other collections": "其他資料表",
  "Current popup record": "當前彈窗記錄",
  "Parent popup record": "上級彈窗記錄",
  "Associated records": "關聯記錄",
  "Parent record": "上級記錄",
  "Current time": "當前時間",
  "Now": "現在",
  "Popup close method": "彈窗關閉方式",
  "Automatic close": "自動關閉",
  "Manually close": "手動關閉",
  "After successful update": "更新成功後",
  "Save record": "儲存資料",
  "Updated successfully": "更新成功",
  "After successful save": "儲存成功後",
  "After clicking the custom button, the following field values will be assigned according to the following form.": "點選當前自定義按鈕時，以下欄位值將按照以下表單賦值。",
  "After clicking the custom button, the following fields of the current record will be saved according to the following form.": "點選當前自定義按鈕時，當前資料以下欄位將按照以下表單儲存。",
  "Button background color": "按鈕顏色",
  "Highlight": "高亮",
  "Danger red": "紅色",
  "Custom request": "自定義請求",
  "Request settings": "請求設定",
  "Request URL": "請求網址",
  "Request method": "請求方法",
  "Request query parameters": "請求查詢引數 (JSON格式)",
  "Request headers": "請求 Headers (JSON格式)",
  "Request body": "請求 Body (JSON格式)",
  "Request success": "請求成功",
  "Invalid JSON format": "非法 JSON 格式",
  "After successful request": "請求成功之後",
  "Add exportable field": "新增可匯出欄位",
  "Audit logs": "執行記錄",
  "Record ID": "資料 ID",
  "User": "使用者",
  "Field": "欄位",
  "Select": "選擇",
  "Select field": "選擇欄位",
  "Field value changes": "變更記錄",
  "One to one (has one)": "一對一（has one）",
  "One to one (belongs to)": "一對一（belongs to）",
  "Use the same time zone (GMT) for all users": "所有使用者使用同一時區 (格林尼治標準時間)",
  "Province/city/area name": "省市區名稱",
  "Enabled languages": "啟用的語言",
  "View all plugins": "檢視所有插件",
  "Print": "列印",
  "Done": "完成",
  "Sign up successfully, and automatically jump to the sign in page": "註冊成功，即將跳轉到登入頁面",
  "ACL": "訪問控制",
  "Collection manager": "資料表管理",
  "Plugin manager": "插件管理器",
  "Local": "本地",
  "Built-in": "內建",
  "Marketplace": "插件市場",
  "Add plugin": "新增插件",
  "Upgrade": "可供更新",
  "Plugin dependencies check failed": "插件依賴檢查失敗",
  "Remove": "移除",
  "Docs": "文件",
  "More details": "更多詳情",
  "Upload new version": "上傳新版",
  "Official plugin": "官方插件",
  "Version": "版本",
  "Npm package": "Npm 包",
  "Upload plugin": "上傳插件",
  "Npm package name": "Npm 包名",
  "Add type": "新增方式",
  "Plugin source": "插件來源",
  "Changelog": "更新日誌",
  "Dependencies check": "依賴檢查",
  "Update plugin": "更新插件",
  "Installing": "安裝中",
  "The deletion was successful.": "刪除成功",
  "Plugin Zip File": "插件壓縮包",
  "Compressed file url": "壓縮包地址",
  "Last updated": "最後更新",
  "PackageName": "包名",
  "DisplayName": "顯示名稱",
  "Readme": "說明文件",
  "Dependencies compatibility check": "依賴相容性檢查",
  "Plugin dependencies check failed, you should change the dependent version to meet the version requirements.": "插件相容性檢查失敗，你應該編輯依賴版本以滿足版本要求。",
  "Version range": "版本範圍",
  "Plugin's version": "插件的版本",
  "Result": "結果",
  "No CHANGELOG.md file": "沒有 CHANGELOG.md 日誌",
  "No README.md file": "沒有 README.md 檔案",
  "Homepage": "主頁",
  "Drag and drop the file here or click to upload, file size should not exceed 30M": "將檔案拖放到此處或單擊上傳，檔案大小不應超過 30M",
  "Dependencies check failed, can't enable.": "依賴檢查失敗，無法啟用。",
  "Plugin starting...": "插件啟動中...",
  "Plugin stopping...": "插件停止中...",
  "Are you sure to delete this plugin?": "確定要刪除此插件嗎？",
  "re-download file": "重新下載檔案",
  "Not enabled": "未啟用",
  "Search plugin": "搜尋插件",
  "Author": "作者",
  "Plugin loading failed. Please check the server logs.": "插件載入失敗，請檢查伺服器日誌。",
  "Coming soon...": "敬請期待...",
  "All plugin settings": "所有插件設定",
  "Bookmark": "書籤",
  "Manage all settings": "管理所有設定",
  "Create inverse field in the target collection": "在目標資料表裡建立反向關聯欄位",
  "Inverse field name": "反向關聯欄位標識",
  "Inverse field display name": "反向關聯欄位名稱",
  "Bulk update": "批次更新",
  "After successful bulk update": "批次成功更新後",
  "Bulk edit": "批次編輯",
  "Data will be updated": "更新的資料",
  "Selected": "選中",
  "All": "所有",
  "Update selected data?": "更新選中的資料嗎？",
  "Update all data?": "更新全部資料嗎？",
  "Remains the same": "不更新",
  "Changed to": "編輯為",
  "Clear": "清空",
  "Add attach": "增加關聯",
  "Please select the records to be updated": "請選擇要更新的記錄",
  "Selector": "選擇器",
  "Inner": "裡面",
  "Search and select collection": "搜尋並選擇資料表",
  "Please fill in the iframe URL": "請填寫嵌入的地址",
  "Fix block": "固定區塊",
  "Plugin name": "插件",
  "Plugin tab name": "插件標籤頁",
  "Enable page header": "啟用頁首",
  "Display page title": "顯示頁面標題",
  "Edit page title": "編輯頁面標題",
  "Enable page tabs": "啟用頁面選項卡",
  "Enable link": "啟用連結",
  "Column width": "列寬",
  "Sortable": "可排序的",
  "Constant": "常量",
  "Select a variable": "選擇變數",
  "Insert": "插入",
  "Insert if not exists": "不存在時插入",
  "Insert if not exists, or update": "不存在時插入，否則更新",
  "System variables": "系統變數",
  "Date variables": "日期變數",
  "Double click to choose entire object": "雙擊選擇整個物件",
  "True": "True",
  "False": "False",
  "Prettify": "格式化",
  "Theme": "主題",
  "Default theme": "預設主題",
  "Compact theme": "緊湊主題",
  "This is likely a NocoBase internals bug. Please open an issue at <1>here</1>": "這可能是 NocoBase 內部的問題，你可以在<1>這裡</1>將該錯誤反饋給我們，我們會盡快修復",
  "Render Failed": "渲染失敗",
  "Feedback": "反饋問題",
  "Try again": "重試一下",
  "Click or drag file to this area to upload": "點選或拖拽檔案到此區域上傳",
  "Support for a single or bulk upload, file size should not exceed": "支援單個或批次上傳，檔案大小不能超過",
  "Default title for each record": "用作資料的預設標題",
  "If collection inherits, choose inherited collections as templates": "當前表有繼承關聯時，可選擇繼承鏈路上的表作為模板來源",
  "Select an existing piece of data as the initialization data for the form": "選擇一條已有的資料作為表單的初始化資料",
  "Only the selected fields will be used as the initialization data for the form": "僅選擇的欄位才會作為表單的初始化資料",
  "Template Data": "模板資料",
  "Data fields": "資料欄位",
  "Add template": "新增模板",
  "Display data template selector": "顯示資料模板選擇框",
  "Form data templates": "表單資料模板",
  "Data template": "資料模板",
  "No configuration available.": "無可設定項。",
  "Reload application": "過載 App",
  "The application is reloading, please do not close the page.": "App 正在重新載入，請勿關閉頁面。",
  "Application reloading": "App 重新載入中",
  "Restart application": "重啟 App",
  "Allows to clear cache, reboot application": "允許清除快取，重啟 App",
  "The will interrupt service, it may take a few seconds to restart. Are you sure to continue?": "重啟將會中斷當前服務，這個過程可能需要一點時間，確定要繼續嗎？",
  "Restart": "重啟",
  "Clear cache": "清除快取",
  "Duplicate": "複製",
  "Duplicating": "複製中",
  "Duplicate mode": "複製方式",
  "Quick duplicate": "快速複製",
  "Duplicate and continue": "複製並繼續",
  "Please configure the duplicate fields": "請設定要複製的欄位",
  "Add": "建立",
  "Add new mode": "新增方式",
  "Quick add": "快捷新增",
  "Modal add": "彈窗新增",
  "Save mode": "儲存方式",
  "First or create": "不存在時則新增,存在時不處理",
  "Update or create": "不存在時新增,存在時更新",
  "Find by the following fields": "透過以下欄位查詢",
  "Create": "僅新增",
  "Current form": "當前表單",
  "Current object": "當前物件",
  "Quick create": "快速建立",
  "Dropdown": "下拉選單",
  "Pop-up": "彈窗",
  "File manager": "檔案管理器",
  "Direct duplicate": "直接複製",
  "Copy into the form and continue to fill in": "複製到表單並繼續填寫",
  "Linkage with form fields": "從表單欄位聯動",
  "App error": "App 錯誤",
  "Failed to load plugin": "插件載入失敗",
  "Allow add new, update and delete actions": "允許增刪改動作",
  "Date display format": "日期顯示格式",
  "Assign  data scope for the template": "為模板指定資料範圍",
  "Table selected records": "表格中選中的記錄",
  "Tag": "標籤",
  "Tag color field": "標籤顏色欄位",
  "Sync successfully": "同步成功",
  "Sync from form fields": "同步表單欄位",
  "Select all": "全選",
  "UnSelect all": "取消全選",
  "Determine whether a record exists by the following fields": "透過以下欄位判斷記錄是否存在",
  "Cascade Select": "級聯選擇",
  "Execute": "執行",
  "Please use a valid SELECT or WITH AS statement": "請使用有效的 SELECT 或 WITH AS 語句",
  "Please confirm the SQL statement first": "請先確認 SQL 語句",
  "Automatically drop objects that depend on the collection (such as views), and in turn all objects that depend on those objects": "自動刪除依賴於該表的物件,以及依賴這些物件的物件",
  "Secondary confirmation": "再次確認",
  "Perform the {{title}}": "執行{{title}}",
  "Are you sure you want to perform the {{title}} action?": "你確定執行{{title}}動作嗎？",
  "Sign in with another account": "登入其他帳號",
  "Return to the main application": "返回主App",
  "Permission denied": "沒有權限",
  "Allow add new": "允許新增",
  "The {{type}} \"{{name}}\" may have been deleted. Please remove this {{blockType}}.": "{{type}} \"{{name}}\" 可能已被刪除，請移除這個 {{blockType}}。",
  "data source": "數據源",
  "Data source": "數據源",
  "DataSource": "數據源",
  "Allow selection of existing records": "允許選擇已有資料",
  "Home page": "主頁",
  "Handbook": "使用手冊",
  "License": "許可證",
  "This variable has been deprecated and can be replaced with \"Current form\"": "該變數已被棄用，可以使用“當前表單”作為替代",
  "The value of this variable is derived from the query string of the page URL. This variable can only be used normally when the page has a query string.": "該變數的值來自頁面 URL 的查詢字符串，只有當頁面有查詢字符串時，該變數才能正常使用。",
  "URL search params": "URL 查詢參數",
  "Expand All": "展開全部",
<<<<<<< HEAD
  "Sorry, the page you visited does not exist.": "抱歉，你訪問的頁面不存在。"
=======
  "Clear default value": "清除預設值"
>>>>>>> 49a55495
}<|MERGE_RESOLUTION|>--- conflicted
+++ resolved
@@ -872,9 +872,6 @@
   "The value of this variable is derived from the query string of the page URL. This variable can only be used normally when the page has a query string.": "該變數的值來自頁面 URL 的查詢字符串，只有當頁面有查詢字符串時，該變數才能正常使用。",
   "URL search params": "URL 查詢參數",
   "Expand All": "展開全部",
-<<<<<<< HEAD
+  "Clear default value": "清除預設值",
   "Sorry, the page you visited does not exist.": "抱歉，你訪問的頁面不存在。"
-=======
-  "Clear default value": "清除預設值"
->>>>>>> 49a55495
 }
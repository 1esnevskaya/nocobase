/**
 * This file is part of the NocoBase (R) project.
 * Copyright (c) 2020-2024 NocoBase Co., Ltd.
 * Authors: NocoBase Team.
 *
 * This project is dual-licensed under AGPL-3.0 and NocoBase Commercial License.
 * For more information, please refer to: https://www.nocobase.com/agreement.
 */

import { expect, test } from '@nocobase/test/e2e';
import { shouldBackAfterClickBackButton } from './templatesOfBug';

test.describe('sub page', () => {
  test('should back after click back button', async ({ page, mockPage }) => {
    await mockPage(shouldBackAfterClickBackButton).goto();

    // 单层子页面 ------------------------------------------------------------------------
    await page.getByLabel('action-Action.Link-View-view-').first().click();
    await expect(
      page.getByLabel('block-item-Markdown.Void-').getByText('Markdown：单层子页面中的内容。'),
    ).toBeVisible();

    // 切换 tab 之后点击返回按钮
    await page.getByText('tab2').click();
    await expect(
      page.getByLabel('block-item-Markdown.Void-').getByText('Markdown：单层子页面中的内容，tab2。'),
    ).toBeVisible();
    await page.getByLabel('back-button').click();

    // 从弹窗中打开子页面 ----------------------------------------------------------------------
    await page.getByLabel('action-Action.Link-View-view-').nth(1).click();
    await page.getByLabel('action-Action.Link-View-view-roles-table-admin').click();
    await expect(
      page.getByLabel('block-item-Markdown.Void-').getByText('Markdown：从弹窗中打开的子页面。'),
    ).toBeVisible();

    // 切换 tab 之后点击返回按钮
    await page.getByText('tab2').click();
    await expect(
      page.getByLabel('block-item-Markdown.Void-').getByText('Markdown：从弹窗中打开的子页面，tab2。'),
    ).toBeVisible();
    await page.getByLabel('back-button').click();
    await page.getByLabel('drawer-Action.Container-users-View record-mask').click();

    // 从嵌套弹窗中打开子页面 --------------------------------------------------------------------
    await page.getByLabel('action-Action.Link-View-view-').nth(2).click();
    await page.getByLabel('action-Action.Link-View-view-roles-table-admin').click();
    await page.getByLabel('action-Action-Edit-update-').click();
    await expect(
      page.getByLabel('block-item-Markdown.Void-').getByText('Markdown：从嵌套弹窗中打开的子页面。'),
    ).toBeVisible();
    await page.getByLabel('back-button').click();
    await page.getByLabel('drawer-Action.Container-roles-View record-mask').click();
    await page.getByLabel('drawer-Action.Container-users-View record-mask').click();

    // 嵌套的子页面 ----------------------------------------------------------------------------
    await page.getByLabel('action-Action.Link-View-view-').nth(3).click();
    await page.getByLabel('action-Action.Link-View-view-roles-table-member').click();
    await expect(
      page.getByLabel('block-item-Markdown.Void-').getByText('Markdown：嵌套的子页面，第二层级。'),
    ).toBeVisible();

    // 切换 tab 之后点击返回按钮
    await page.getByText('tab2').click();
    await expect(
      page.getByLabel('block-item-Markdown.Void-').getByText('Markdown：嵌套的子页面，第二层级，tab2。'),
    ).toBeVisible();
    await page.getByLabel('back-button').nth(1).click();
    await page.getByLabel('back-button').click();

    expect(page.url()).not.toContain('/popups/');

    // 确认是否回到了主页面
<<<<<<< HEAD
    // await page.getByText('Users单层子页面Configure').hover();
=======
    await page.getByText('单层子页面').hover();
>>>>>>> e5f497db
    await expect(
      page.getByRole('button', { name: 'designer-schema-settings-CardItem-blockSettings:table-users' }),
    ).toBeVisible();
  });
});<|MERGE_RESOLUTION|>--- conflicted
+++ resolved
@@ -71,11 +71,7 @@
     expect(page.url()).not.toContain('/popups/');
 
     // 确认是否回到了主页面
-<<<<<<< HEAD
-    // await page.getByText('Users单层子页面Configure').hover();
-=======
     await page.getByText('单层子页面').hover();
->>>>>>> e5f497db
     await expect(
       page.getByRole('button', { name: 'designer-schema-settings-CardItem-blockSettings:table-users' }),
     ).toBeVisible();

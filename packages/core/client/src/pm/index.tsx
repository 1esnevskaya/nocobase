--- conflicted
+++ resolved
@@ -29,29 +29,12 @@
   }
 
   addSettings() {
-<<<<<<< HEAD
-    // this.app.pluginSettingsManager.add('acl', {
-    //   title: '{{t("Access control")}}',
-    //   icon: 'LockOutlined',
-    //   Component: ACLPane,
-    //   aclSnippet: 'pm.acl.roles',
-    // });
-
-    // Replaced by plugin-block-template
-    // this.app.pluginSettingsManager.add('ui-schema-storage', {
-    //   title: '{{t("Block templates")}}',
-    //   icon: 'LayoutOutlined',
-    //   Component: BlockTemplatesPane,
-    //   aclSnippet: 'pm.ui-schema-storage.block-templates',
-    // });
-=======
     this.app.pluginSettingsManager.add('ui-schema-storage', {
       title: '{{t("Block templates")}}',
       icon: 'LayoutOutlined',
       Component: BlockTemplatesPane,
       aclSnippet: 'pm.ui-schema-storage.block-templates',
     });
->>>>>>> cf7131a3
     this.app.pluginSettingsManager.add('system-settings', {
       icon: 'SettingOutlined',
       title: '{{t("System settings")}}',

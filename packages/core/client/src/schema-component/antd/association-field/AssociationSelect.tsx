/**
 * This file is part of the NocoBase (R) project.
 * Copyright (c) 2020-2024 NocoBase Co., Ltd.
 * Authors: NocoBase Team.
 *
 * This project is dual-licensed under AGPL-3.0 and NocoBase Commercial License.
 * For more information, please refer to: https://www.nocobase.com/agreement.
 */

import { LoadingOutlined, PlusOutlined } from '@ant-design/icons';
import { onFieldInputValueChange } from '@formily/core';
import { connect, mapProps, observer, useField, useFieldSchema, useForm } from '@formily/react';
import { uid } from '@formily/shared';
import { Space, message } from 'antd';
import { isEqual } from 'lodash';
import { isFunction } from 'mathjs';
import React, { useEffect, useState, useContext } from 'react';
import { useTranslation } from 'react-i18next';
import {
  ClearCollectionFieldContext,
  NocoBaseRecursionField,
  RecordProvider,
  useAPIClient,
  useCollectionRecordData,
  SchemaComponentContext,
} from '../../../';
import { isVariable } from '../../../variables/utils/isVariable';
import { getInnermostKeyAndValue } from '../../common/utils/uitls';
import { RemoteSelect, RemoteSelectProps } from '../remote-select';
import useServiceOptions, { useAssociationFieldContext } from './hooks';
import { VariablePopupRecordProvider } from '../../../modules/variable/variablesProvider/VariablePopupRecordProvider';

export type AssociationSelectProps<P = any> = RemoteSelectProps<P> & {
  addMode?: 'quickAdd' | 'modalAdd';
  action?: string;
  multiple?: boolean;
};

export const filterAnalyses = (filters): any[] => {
  if (!filters) {
    return;
  }
  const type = Object.keys(filters)[0] || '$and';
  const conditions = filters[type];
  const results = [];
  conditions?.map((c) => {
    const jsonlogic = getInnermostKeyAndValue(c);
    const operator = jsonlogic?.key;

    if (!operator) {
      return true;
    }
    const regex = /\{\{\$[a-zA-Z_]\w*(?:\.[a-zA-Z_]\w*)*\.(\w+)\.id\}\}/;
    const fieldName = jsonlogic?.value?.match?.(regex)?.[1];
    if (fieldName) {
      results.push(fieldName);
    }
  });
  return results;
};

const InternalAssociationSelect = observer(
  (props: AssociationSelectProps) => {
    const { objectValue = true, addMode: propsAddMode, ...rest } = props;
    const field: any = useField();
    const fieldSchema = useFieldSchema();
    const service = useServiceOptions(fieldSchema?.['x-component-props'] || props);
    const { options: collectionField } = useAssociationFieldContext();
    const initValue = isVariable(props.value) ? undefined : props.value;
    const value = Array.isArray(initValue) ? initValue.filter(Boolean) : initValue;
    // 因为通过 Schema 的形式书写的组件，在值变更的时候 `value` 的值没有改变，所以需要维护一个 `innerValue` 来变更值
    const [innerValue, setInnerValue] = useState(value);
    const addMode = fieldSchema['x-component-props']?.addMode;
    const { t } = useTranslation();
    const { multiple } = props;
    const form = useForm();
    const api = useAPIClient();
    const resource = api.resource(collectionField.target);
    const recordData = useCollectionRecordData();
    const schemaComponentCtxValue = useContext(SchemaComponentContext);

    useEffect(() => {
      const initValue = isVariable(field.value) ? undefined : field.value;
      const value = Array.isArray(initValue) ? initValue.filter(Boolean) : initValue;
      setInnerValue(value);
    }, [field.value]);
    useEffect(() => {
      const id = uid();
      form.addEffects(id, () => {
        //支持深层次子表单
        onFieldInputValueChange('*', (fieldPath: any) => {
          const linkageFields = filterAnalyses(field.componentProps?.service?.params?.filter) || [];
          if (
            linkageFields.includes(fieldPath?.props?.name) &&
            field.value &&
            isEqual(fieldPath?.indexes, field?.indexes) &&
            fieldPath?.props?.name !== field.props.name
          ) {
            field.setValue(undefined);
            setInnerValue(undefined);
          }
        });
      });

      return () => {
        form.removeEffects(id);
      };
    }, []);

    const handleCreateAction = async (props) => {
      const { search: value, callBack } = props;
      const {
        data: { data },
      } = await resource.create({
        values: {
          [field?.componentProps?.fieldNames?.label || 'id']: value,
        },
      });
      if (data) {
        if (['m2m', 'o2m'].includes(collectionField?.interface) && multiple !== false) {
          const values = form.getValuesIn(field.path) || [];
          values.push(data);
          form.setValuesIn(field.path, values);
          field.onInput(values);
        } else {
          form.setValuesIn(field.path, data);
          field.onInput(data);
        }
        isFunction(callBack) && callBack?.();
        message.success(t('Saved successfully'));
      }
    };
    const QuickAddContent = (props) => {
      return (
        <div
          onClick={() => handleCreateAction(props)}
          style={{ cursor: 'pointer', padding: '5px 12px', color: '#0d0c0c' }}
        >
          <PlusOutlined />
          <span style={{ paddingLeft: 5 }}>{t('Add') + ` “${props.search}” `}</span>
        </div>
      );
    };
    return (
      <div key={fieldSchema.name}>
        <Space.Compact style={{ display: 'flex' }}>
          <RemoteSelect
            style={{ width: '100%' }}
            {...rest}
            size={'middle'}
            objectValue={objectValue}
            value={value || innerValue}
            service={service}
            onChange={(value) => {
              const val = value?.length !== 0 ? value : null;
              props.onChange?.(val);
            }}
            CustomDropdownRender={addMode === 'quickAdd' && QuickAddContent}
          ></RemoteSelect>

          {addMode === 'modalAdd' && (
            <SchemaComponentContext.Provider value={{ ...schemaComponentCtxValue, draggable: false }}>
              <RecordProvider isNew={true} record={null} parent={recordData}>
<<<<<<< HEAD
                {/* 快捷添加按钮添加的添加的是一个普通的 form 区块（非关系区块），不应该与任何字段有关联，所以在这里把字段相关的上下文给清除掉 */}
                <ClearCollectionFieldContext>
                  <NocoBaseRecursionField
                    onlyRenderProperties
                    basePath={field.address}
                    schema={fieldSchema}
                    filterProperties={(s) => {
                      return s['x-component'] === 'Action';
                    }}
                  />
                </ClearCollectionFieldContext>
=======
                <VariablePopupRecordProvider>
                  {/* 快捷添加按钮添加的添加的是一个普通的 form 区块（非关系区块），不应该与任何字段有关联，所以在这里把字段相关的上下文给清除掉 */}
                  <ClearCollectionFieldContext>
                    <RecursionField
                      onlyRenderProperties
                      basePath={field.address}
                      schema={fieldSchema}
                      filterProperties={(s) => {
                        return s['x-component'] === 'Action';
                      }}
                    />
                  </ClearCollectionFieldContext>
                </VariablePopupRecordProvider>
>>>>>>> a00dcb78
              </RecordProvider>
            </SchemaComponentContext.Provider>
          )}
        </Space.Compact>
      </div>
    );
  },
  { displayName: 'AssociationSelect' },
);

interface AssociationSelectInterface {
  (props: any): React.ReactElement;
  Designer: React.FC;
  FilterDesigner: React.FC;
}

export const AssociationSelect = InternalAssociationSelect as unknown as AssociationSelectInterface;

export const AssociationSelectReadPretty = connect(
  (props: any) => {
    const service = useServiceOptions(props);
    if (props.fieldNames) {
      return <RemoteSelect.ReadPretty {...props} service={service}></RemoteSelect.ReadPretty>;
    }
    return null;
  },
  mapProps(
    {
      dataSource: 'options',
      loading: true,
    },
    (props, field) => {
      return {
        ...props,
        fieldNames: props.fieldNames && { ...props.fieldNames, ...field.componentProps.fieldNames },
        suffixIcon: field?.['loading'] || field?.['validating'] ? <LoadingOutlined /> : props.suffixIcon,
      };
    },
  ),
);<|MERGE_RESOLUTION|>--- conflicted
+++ resolved
@@ -161,23 +161,10 @@
           {addMode === 'modalAdd' && (
             <SchemaComponentContext.Provider value={{ ...schemaComponentCtxValue, draggable: false }}>
               <RecordProvider isNew={true} record={null} parent={recordData}>
-<<<<<<< HEAD
-                {/* 快捷添加按钮添加的添加的是一个普通的 form 区块（非关系区块），不应该与任何字段有关联，所以在这里把字段相关的上下文给清除掉 */}
-                <ClearCollectionFieldContext>
-                  <NocoBaseRecursionField
-                    onlyRenderProperties
-                    basePath={field.address}
-                    schema={fieldSchema}
-                    filterProperties={(s) => {
-                      return s['x-component'] === 'Action';
-                    }}
-                  />
-                </ClearCollectionFieldContext>
-=======
                 <VariablePopupRecordProvider>
                   {/* 快捷添加按钮添加的添加的是一个普通的 form 区块（非关系区块），不应该与任何字段有关联，所以在这里把字段相关的上下文给清除掉 */}
                   <ClearCollectionFieldContext>
-                    <RecursionField
+                    <NocoBaseRecursionField
                       onlyRenderProperties
                       basePath={field.address}
                       schema={fieldSchema}
@@ -187,7 +174,6 @@
                     />
                   </ClearCollectionFieldContext>
                 </VariablePopupRecordProvider>
->>>>>>> a00dcb78
               </RecordProvider>
             </SchemaComponentContext.Provider>
           )}

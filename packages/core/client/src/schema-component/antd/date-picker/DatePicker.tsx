--- conflicted
+++ resolved
@@ -272,16 +272,6 @@
   };
   const field: any = useField();
   const [stateProps, setStateProps] = useState(newProps);
-<<<<<<< HEAD
-  useEffect(() => {
-    newProps.picker = targetPicker;
-    const dateTimeFormat = getDateTimeFormat(targetPicker, targetDateFormat, showTime, timeFormat);
-    newProps.format = dateTimeFormat;
-    setStateProps(newProps);
-  }, [targetPicker]);
-
-=======
->>>>>>> aa6a4692
   return (
     <Space.Compact style={{ width: '100%' }}>
       <Select

--- conflicted
+++ resolved
@@ -24,10 +24,6 @@
 } from '@nocobase/logger';
 import { ResourceOptions, Resourcer } from '@nocobase/resourcer';
 import { Telemetry, TelemetryOptions } from '@nocobase/telemetry';
-<<<<<<< HEAD
-import { applyMixins, AsyncEmitter, importModule, Toposort, ToposortOptions } from '@nocobase/utils';
-import { LockManager, LockManagerOptions } from '@nocobase/lock-manager';
-=======
 
 import {
   applyMixins,
@@ -39,7 +35,6 @@
 } from '@nocobase/utils';
 import { LockManager, LockManagerOptions } from '@nocobase/lock-manager';
 
->>>>>>> 19c914cd
 import { Command, CommandOptions, ParseOptions } from 'commander';
 import { randomUUID } from 'crypto';
 import glob from 'glob';
@@ -240,23 +235,13 @@
   public requestLogger: Logger;
   protected plugins = new Map<string, Plugin>();
   protected _appSupervisor: AppSupervisor = AppSupervisor.getInstance();
-  protected _started: Date | null = null;
   private _authenticated = false;
   private _maintaining = false;
   private _maintainingCommandStatus: MaintainingCommandStatus;
   private _maintainingStatusBeforeCommand: MaintainingCommandStatus | null;
   private _actionCommand: Command;
-<<<<<<< HEAD
 
   public lockManager: LockManager;
-
-  /**
-   * @internal
-   */
-  private sqlLogger: Logger;
-=======
-  public lockManager: LockManager;
->>>>>>> 19c914cd
 
   constructor(public options: ApplicationOptions) {
     super();
@@ -269,13 +254,6 @@
     }
   }
 
-<<<<<<< HEAD
-  /**
-   * @experimental
-   */
-  get started() {
-    return this._started;
-=======
   private static staticCommands = [];
 
   static addCommand(callback: (app: Application) => void) {
@@ -286,7 +264,6 @@
 
   get sqlLogger() {
     return this._sqlLogger;
->>>>>>> 19c914cd
   }
 
   protected _logger: SystemLogger;

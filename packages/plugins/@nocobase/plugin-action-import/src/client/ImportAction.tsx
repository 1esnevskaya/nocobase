/**
 * This file is part of the NocoBase (R) project.
 * Copyright (c) 2020-2024 NocoBase Co., Ltd.
 * Authors: NocoBase Team.
 *
 * This project is dual-licensed under AGPL-3.0 and NocoBase Commercial License.
 * For more information, please refer to: https://www.nocobase.com/agreement.
 */

import { css } from '@emotion/css';
import { ISchema, useFieldSchema } from '@formily/react';
import { Action, ActionContextProvider, PopupSettingsProvider, SchemaComponent, useCompile } from '@nocobase/client';
import React, { useState } from 'react';
import { NAMESPACE } from './constants';
<<<<<<< HEAD
import { useTranslation } from 'react-i18next';
=======
import { UploadOutlined } from '@ant-design/icons';
>>>>>>> c26ba56a

const importFormSchema: ISchema = {
  type: 'void',
  name: 'import-modal',
  title: `{{ t("Import Data", {ns: "${NAMESPACE}" }) }}`,
  'x-component': 'Action.Modal',
  'x-decorator': 'Form',
  'x-component-props': {
    width: '100%',
    style: {
      maxWidth: '750px',
    },
    className: css`
      .ant-formily-item-label {
        height: var(--controlHeightLG);
      }
    `,
  },
  properties: {
    formLayout: {
      type: 'void',
      'x-component': 'FormLayout',
      properties: {
        warning: {
          type: 'void',
          'x-component': 'ImportWarning',
        },
        download: {
          type: 'void',
          title: `{{ t("Step 1: Download template", {ns: "${NAMESPACE}" }) }}`,
          'x-component': 'FormItem',
          'x-acl-ignore': true,
          properties: {
            tip: {
              type: 'void',
              'x-component': 'DownloadTips',
            },
            downloadAction: {
              type: 'void',
              title: `{{ t("Download template", {ns: "${NAMESPACE}" }) }}`,
              'x-component': 'Action',
              'x-component-props': {
                className: css`
                  margin-top: 5px;
                `,
                useAction: '{{ useDownloadXlsxTemplateAction }}',
              },
            },
          },
        },
        upload: {
          type: 'array',
          title: `{{ t("Step 2: Upload Excel", {ns: "${NAMESPACE}" }) }}`,
          'x-decorator': 'FormItem',
          'x-acl-ignore': true,
          'x-component': 'Upload.Dragger',
          'x-validator': '{{ uploadValidator }}',
          'x-component-props': {
            action: '',
            height: '150px',
            tipContent: `{{ t("Upload placeholder", {ns: "${NAMESPACE}" }) }}`,
            beforeUpload: '{{ beforeUploadHandler }}',
          },
        },
      },
    },
    footer: {
      'x-component': 'Action.Modal.Footer',
      'x-component-props': {},
      properties: {
        actions: {
          type: 'void',
          'x-component': 'ActionBar',
          'x-component-props': {},
          properties: {
            cancel: {
              type: 'void',
              title: '{{ t("Cancel") }}',
              'x-component': 'Action',
              'x-component-props': {
                useAction: '{{ cm.useCancelAction }}',
              },
            },
            startImport: {
              type: 'void',
              title: `{{ t("Start import", {ns: "${NAMESPACE}" }) }}`,
              'x-component': 'Action',
              'x-component-props': {
                type: 'primary',
                htmlType: 'submit',
                useAction: '{{ useImportStartAction }}',
              },
              'x-reactions': {
                dependencies: ['upload'],
                fulfill: {
                  run: 'validateUpload($form, $self, $deps)',
                },
              },
            },
          },
        },
      },
    },
  },
};

export const ImportAction = (props) => {
  const [visible, setVisible] = useState(false);
  const compile = useCompile();

  const fieldSchema = useFieldSchema();

  return (
    <ActionContextProvider value={{ visible, setVisible, fieldSchema }}>
      <Action
        icon={props.icon || 'uploadoutlined'}
        title={compile(fieldSchema?.title || "t('Import')")}
        {...props}
        onClick={() => setVisible(true)}
      />
      <SchemaComponent schema={importFormSchema} />
    </ActionContextProvider>
  );
};<|MERGE_RESOLUTION|>--- conflicted
+++ resolved
@@ -12,11 +12,8 @@
 import { Action, ActionContextProvider, PopupSettingsProvider, SchemaComponent, useCompile } from '@nocobase/client';
 import React, { useState } from 'react';
 import { NAMESPACE } from './constants';
-<<<<<<< HEAD
 import { useTranslation } from 'react-i18next';
-=======
 import { UploadOutlined } from '@ant-design/icons';
->>>>>>> c26ba56a
 
 const importFormSchema: ISchema = {
   type: 'void',

{
  "name": "@nocobase/plugin-audit-logs",
<<<<<<< HEAD
  "version": "1.6.0-alpha.8",
=======
  "version": "1.6.0-alpha.27",
>>>>>>> 32de5ffe
  "displayName": "Audit logs (deprecated)",
  "displayName.zh-CN": "审计日志（废弃）",
  "description": "This plugin is deprecated. There will be a new audit log plugin in the future.",
  "description.zh-CN": "该插件已废弃，请勿使用，未来将有新的审计日志插件。",
  "main": "./dist/server/index.js",
  "homepage": "https://docs.nocobase.com/handbook/audit-logs",
  "homepage.zh-CN": "https://docs-cn.nocobase.com/handbook/audit-logs",
  "license": "AGPL-3.0",
  "devDependencies": {
    "@ant-design/icons": "5.x",
    "@formily/antd-v5": "1.x",
    "@formily/react": "2.x",
    "@formily/shared": "2.x",
    "react": "^18.2.0",
    "react-i18next": "^11.15.1"
  },
  "peerDependencies": {
    "@nocobase/client": "1.x",
    "@nocobase/database": "1.x",
    "@nocobase/server": "1.x",
    "@nocobase/test": "1.x"
  },
  "gitHead": "d0b4efe4be55f8c79a98a331d99d9f8cf99021a1",
  "keywords": [
    "System & security"
  ]
}<|MERGE_RESOLUTION|>--- conflicted
+++ resolved
@@ -1,10 +1,6 @@
 {
   "name": "@nocobase/plugin-audit-logs",
-<<<<<<< HEAD
-  "version": "1.6.0-alpha.8",
-=======
   "version": "1.6.0-alpha.27",
->>>>>>> 32de5ffe
   "displayName": "Audit logs (deprecated)",
   "displayName.zh-CN": "审计日志（废弃）",
   "description": "This plugin is deprecated. There will be a new audit log plugin in the future.",

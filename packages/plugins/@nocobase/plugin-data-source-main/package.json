{
  "name": "@nocobase/plugin-data-source-main",
  "displayName": "Data source: Main",
  "displayName.zh-CN": "数据源：主数据库",
<<<<<<< HEAD
  "description": "NocoBase main database, supports relational databases such as MySQL, PostgreSQL, SQLite and so on.",
  "description.zh-CN": "NocoBase 主数据库，支持 MySQL、PostgreSQL、SQLite 等关系型数据库。",
  "version": "1.4.0-alpha",
=======
  "description": "NocoBase main database, supports relational databases such as PostgreSQL, MySQL, MariaDB and so on.",
  "description.zh-CN": "NocoBase 主数据库，支持 PostgreSQL、MySQL、MariaDB 等关系型数据库。",
  "version": "1.3.22-beta",
>>>>>>> ccea048f
  "main": "./dist/server/index.js",
  "homepage": "https://docs.nocobase.com/handbook/data-source-main",
  "homepage.zh-CN": "https://docs-cn.nocobase.com/handbook/data-source-main",
  "license": "AGPL-3.0",
  "devDependencies": {
    "@hapi/topo": "^6.0.0",
    "async-mutex": "^0.3.2",
    "toposort": "^2.0.2"
  },
  "peerDependencies": {
    "@nocobase/client": "1.x",
    "@nocobase/database": "1.x",
    "@nocobase/plugin-error-handler": "1.x",
    "@nocobase/server": "1.x",
    "@nocobase/test": "1.x",
    "@nocobase/utils": "1.x"
  },
  "gitHead": "d0b4efe4be55f8c79a98a331d99d9f8cf99021a1",
  "keywords": [
    "Data sources"
  ]
}<|MERGE_RESOLUTION|>--- conflicted
+++ resolved
@@ -2,15 +2,9 @@
   "name": "@nocobase/plugin-data-source-main",
   "displayName": "Data source: Main",
   "displayName.zh-CN": "数据源：主数据库",
-<<<<<<< HEAD
-  "description": "NocoBase main database, supports relational databases such as MySQL, PostgreSQL, SQLite and so on.",
-  "description.zh-CN": "NocoBase 主数据库，支持 MySQL、PostgreSQL、SQLite 等关系型数据库。",
-  "version": "1.4.0-alpha",
-=======
   "description": "NocoBase main database, supports relational databases such as PostgreSQL, MySQL, MariaDB and so on.",
   "description.zh-CN": "NocoBase 主数据库，支持 PostgreSQL、MySQL、MariaDB 等关系型数据库。",
-  "version": "1.3.22-beta",
->>>>>>> ccea048f
+  "version": "1.4.0-alpha",
   "main": "./dist/server/index.js",
   "homepage": "https://docs.nocobase.com/handbook/data-source-main",
   "homepage.zh-CN": "https://docs-cn.nocobase.com/handbook/data-source-main",

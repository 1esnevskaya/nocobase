--- conflicted
+++ resolved
@@ -49,30 +49,6 @@
 
       await collectionModel.load();
     }
-<<<<<<< HEAD
-
-    if (type === 'removeField') {
-      const { collectionName, fieldName } = message;
-      const collection = this.app.db.getCollection(collectionName);
-      if (!collection) {
-        return;
-      }
-
-      return collection.removeFieldFromDb(fieldName);
-    }
-
-    if (type === 'removeCollection') {
-      const { collectionName } = message;
-      const collection = this.app.db.getCollection(collectionName);
-      if (!collection) {
-        return;
-      }
-
-      collection.remove();
-    }
-  }
-=======
->>>>>>> 19c914cd
 
     if (type === 'removeField') {
       const { collectionName, fieldName } = message;

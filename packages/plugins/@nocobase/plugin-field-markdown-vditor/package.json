{
  "name": "@nocobase/plugin-field-markdown-vditor",
  "displayName": "Collection field: Markdown(Vditor)",
  "displayName.zh-CN": "数据表字段：Markdown(Vditor)",
  "description": "Used to store Markdown and render it using Vditor editor, supports common Markdown syntax such as list, code, quote, etc., and supports uploading images, recordings, etc.It also allows for instant rendering, where what you see is what you get.",
  "description.zh-CN": "用于存储 Markdown，并使用 Vditor 编辑器渲染，支持常见 Markdown 语法，如列表，代码，引用等，并支持上传图片，录音等。同时可以做到即时渲染，所见即所得。",
<<<<<<< HEAD
  "version": "1.6.0-alpha.8",
=======
  "version": "1.6.0-alpha.27",
>>>>>>> 32de5ffe
  "license": "AGPL-3.0",
  "main": "dist/server/index.js",
  "homepage": "https://docs.nocobase.com/handbook/field-markdown-vditor",
  "homepage.zh-CN": "https://docs-cn.nocobase.com/handbook/field-markdown-vditor",
  "peerDependencies": {
    "@nocobase/client": "1.x",
    "@nocobase/server": "1.x",
    "@nocobase/test": "1.x"
  },
  "devDependencies": {
    "@ant-design/icons": "5.x",
    "@formily/antd-v5": "1.x",
    "@formily/core": "2.x",
    "@formily/react": "2.x",
    "@formily/shared": "2.x",
    "antd": "5.x",
    "koa-send": "^5.0.1",
    "vditor": "^3.10.3"
  },
  "keywords": [
    "Collection fields"
  ]
}<|MERGE_RESOLUTION|>--- conflicted
+++ resolved
@@ -4,11 +4,7 @@
   "displayName.zh-CN": "数据表字段：Markdown(Vditor)",
   "description": "Used to store Markdown and render it using Vditor editor, supports common Markdown syntax such as list, code, quote, etc., and supports uploading images, recordings, etc.It also allows for instant rendering, where what you see is what you get.",
   "description.zh-CN": "用于存储 Markdown，并使用 Vditor 编辑器渲染，支持常见 Markdown 语法，如列表，代码，引用等，并支持上传图片，录音等。同时可以做到即时渲染，所见即所得。",
-<<<<<<< HEAD
-  "version": "1.6.0-alpha.8",
-=======
   "version": "1.6.0-alpha.27",
->>>>>>> 32de5ffe
   "license": "AGPL-3.0",
   "main": "dist/server/index.js",
   "homepage": "https://docs.nocobase.com/handbook/field-markdown-vditor",

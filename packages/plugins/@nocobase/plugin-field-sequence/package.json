--- conflicted
+++ resolved
@@ -4,11 +4,7 @@
   "displayName.zh-CN": "数据表字段：自动编码",
   "description": "Automatically generate codes based on configured rules, supporting combinations of dates, numbers, and text.",
   "description.zh-CN": "根据配置的规则自动生成编码，支持日期、数字、文本的组合。",
-<<<<<<< HEAD
-  "version": "1.6.0-alpha.8",
-=======
   "version": "1.6.0-alpha.27",
->>>>>>> 32de5ffe
   "license": "AGPL-3.0",
   "main": "./dist/server/index.js",
   "homepage": "https://docs.nocobase.com/handbook/field-sequence",

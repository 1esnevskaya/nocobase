/**
 * This file is part of the NocoBase (R) project.
 * Copyright (c) 2020-2024 NocoBase Co., Ltd.
 * Authors: NocoBase Team.
 *
 * This project is dual-licensed under AGPL-3.0 and NocoBase Commercial License.
 * For more information, please refer to: https://www.nocobase.com/agreement.
 */

import { genStyleHook } from '@nocobase/client';

export const useStyles = genStyleHook('nb-mobile', (token) => {
  const { componentCls } = token;

  return {
    [componentCls]: {
      // 调整移动端 Grid card 区块顶部按钮和卡片之间的间距
      '--nb-spacing': '12px',

      WebkitOverflowScrolling: 'touch',
      display: 'initial',

      '& ::-webkit-scrollbar': {
        display: 'none',
      },
      '.nb-details .ant-formily-item-feedback-layout-loose': {
        marginBottom: '5px',
      },
      '.nb-details .ant-formily-item-layout-vertical .ant-formily-item-label': {
        marginBottom: '-8px',
      },
      '.ant-pagination-simple': {
        marginTop: '0px !important',
      },
      '.ant-list-item': {
        paddingTop: '8px',
        paddingBottom: '8px',
      },
      // '.nb-action-panel .ant-avatar-circle': {
      //   width: '48px !important',
      //   height: '48px !important',
      //   lineHeight: '48px !important',
      // },
      '.nb-chart-block .ant-card .ant-card-body': {
        paddingBottom: '0px',
        paddingTop: '0px',
      },
      '.ant-table-thead button[aria-label*="schema-initializer-TableV2-table:configureColumns"] > span:last-child': {
        display: 'none !important',
      },
      '.ant-table-thead button[aria-label*="schema-initializer-TableV2-table:configureColumns"] > .ant-btn-icon': {
        margin: '0px',
      },
      '.ant-table-tbody .nb-column-initializer': {
        minWidth: '40px !important',
      },
      '.ant-table-thead button[aria-label*="schema-initializer-TableV2.Selector-table:configureColumns"] > span:last-child':
        {
          display: 'none !important',
        },
      '.ant-table-thead button[aria-label*="schema-initializer-TableV2.Selector-table:configureColumns"] > .ant-btn-icon':
        {
          margin: '0px',
        },
      '.ant-pagination .ant-pagination-total-text': {
        // display: 'none',
      },
      '.ant-pagination .ant-pagination-options': {
        display: 'none',
      },
      '.ant-pagination .ant-pagination-item': {
        display: 'none',
      },
<<<<<<< HEAD
      '.ant-pagination .ant-pagination-item-active': {
        display: 'inline-block',
      },
      '.ant-card-body .nb-action-bar .ant-btn': {
        justifyContent: 'space-between',
        display: 'flex',
        alignItems: 'center',
        gap: '8px',
        '& span': {
          display: 'contents',
        },
      },
      '.ant-card-body .nb-action-bar .ant-btn-icon': {
        marginInlineEnd: '0px !important',
      },
      '.ant-card-body .nb-table-container': {
        marginRight: '-20px',
        marginLeft: '-10px',
      },
=======
>>>>>>> cdcea99e
      '.nb-action-bar button[aria-label*="schema-initializer-ActionBar-table:configureActions"] > span:last-child': {
        display: 'none !important',
      },
      '.nb-action-bar button[aria-label*="schema-initializer-ActionBar-table:configureActions"] > .ant-btn-icon': {
        margin: '0px',
      },
      '.nb-card-list .ant-row > div': {
        width: '100% !important',
        maxWidth: '100% !important',
      },
      '.mobile-page-header .adm-tabs-tab': {
        fontSize: '14px',
        height: '100%',
      },
      '.nb-mobile-setting': {
        '[data-menu-id$="-theme"]': {
          display: 'none',
        },

        '& > .ant-menu > .ant-menu-item': {
          marginInline: 8,
          width: `calc(100% - 16px)`,
        },
      },
    },
  };
});<|MERGE_RESOLUTION|>--- conflicted
+++ resolved
@@ -71,28 +71,9 @@
       '.ant-pagination .ant-pagination-item': {
         display: 'none',
       },
-<<<<<<< HEAD
       '.ant-pagination .ant-pagination-item-active': {
         display: 'inline-block',
       },
-      '.ant-card-body .nb-action-bar .ant-btn': {
-        justifyContent: 'space-between',
-        display: 'flex',
-        alignItems: 'center',
-        gap: '8px',
-        '& span': {
-          display: 'contents',
-        },
-      },
-      '.ant-card-body .nb-action-bar .ant-btn-icon': {
-        marginInlineEnd: '0px !important',
-      },
-      '.ant-card-body .nb-table-container': {
-        marginRight: '-20px',
-        marginLeft: '-10px',
-      },
-=======
->>>>>>> cdcea99e
       '.nb-action-bar button[aria-label*="schema-initializer-ActionBar-table:configureActions"] > span:last-child': {
         display: 'none !important',
       },

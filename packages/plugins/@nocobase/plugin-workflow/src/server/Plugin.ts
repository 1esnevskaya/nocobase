--- conflicted
+++ resolved
@@ -73,7 +73,6 @@
   private meter = null;
   private checker: NodeJS.Timeout = null;
 
-<<<<<<< HEAD
   private onQueueExecution = async (event) => {
     const ExecutionRepo = this.db.getRepository('executions');
     const execution = await ExecutionRepo.findOne({
@@ -89,13 +88,10 @@
     this.dispatch();
   };
 
-  private onBeforeSave = async (instance: WorkflowModel, { transaction }) => {
-=======
   private onBeforeSave = async (instance: WorkflowModel, { transaction, cycling }) => {
     if (cycling) {
       return;
     }
->>>>>>> e25b27e2
     const Model = <typeof WorkflowModel>instance.constructor;
 
     if (!instance.key) {
